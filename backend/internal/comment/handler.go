package comment

import (
	"errors"
	"fmt"
	"net/http"
	"strconv"
	"time"

	"github.com/consensuslabs/pavilion-network/backend/internal/auth"
	httpHandler "github.com/consensuslabs/pavilion-network/backend/internal/http"
	"github.com/consensuslabs/pavilion-network/backend/internal/video"
	"github.com/gin-gonic/gin"
	"github.com/google/uuid"
)

// Handler defines the HTTP handler for comment operations
type Handler struct {
	service  Service
	response httpHandler.ResponseHandler
	logger   video.Logger
}

// NewHandler creates a new comment handler
func NewHandler(service Service, response httpHandler.ResponseHandler, logger video.Logger) *Handler {
	return &Handler{
		service:  service,
		response: response,
		logger:   logger,
	}
}

// RegisterRoutes registers the comment API routes
func (h *Handler) RegisterRoutes(router *gin.Engine, authService *auth.Service) {
	// Unprotected routes
	router.GET("/video/:id/comments", h.GetCommentsByVideoID)
	router.GET("/comment/:id/replies", h.GetRepliesByCommentID)

	// Protected routes
	protected := router.Group("")
	protected.Use(auth.AuthMiddleware(authService, h.response))
	{
		protected.POST("/video/:id/comment", h.CreateComment)
		protected.PUT("/comment/:id", h.UpdateComment)
		protected.DELETE("/comment/:id", h.DeleteComment)
		protected.POST("/comment/:id/reaction", h.AddReaction)
		protected.DELETE("/comment/:id/reaction", h.RemoveReaction)
	}
}

// @Summary Get comments for a video
// @Description Retrieves a paginated list of comments for a specific video
// @Tags comment
// @Accept json
// @Produce json
// @Param id path string true "Video ID (UUID)"
// @Param page query int false "Page number (default: 1)"
// @Param limit query int false "Number of comments per page (default: 20, max: 100)"
// @Param sort query string false "Sort order (options: newest, oldest, most_liked; default: newest)"
// @Success 200 {object} http.Response{data=PaginatedComments} "Comments retrieved successfully"
// @Failure 400 {object} http.Response{error=http.Error} "Invalid video ID format"
// @Failure 500 {object} http.Response{error=http.Error} "Internal server error"
// @Router /video/{id}/comments [get]
func (h *Handler) GetCommentsByVideoID(c *gin.Context) {
	videoIDStr := c.Param("id")
	videoID, err := uuid.Parse(videoIDStr)
	if err != nil {
		h.response.ErrorResponse(c, http.StatusBadRequest, "invalid_video_id", "Invalid video ID format", err)
		return
	}

	// Parse query parameters with defaults
	page, limit, sortBy, sortOrder := getPaginationParams(c)

	options := CommentFilterOptions{
		VideoID:   videoID,
		Page:      page,
		Limit:     limit,
		SortBy:    sortBy,
		SortOrder: sortOrder,
	}

	comments, err := h.service.GetCommentsByVideoID(c.Request.Context(), options)
	if err != nil {
		h.response.InternalErrorResponse(c, "Failed to retrieve comments", err)
		return
	}

	h.response.SuccessResponse(c, comments, "Comments retrieved successfully")
}

// @Summary Get replies to a comment
// @Description Retrieves a paginated list of replies for a specific comment
// @Tags comment
// @Accept json
// @Produce json
// @Param id path string true "Comment ID (UUID)"
// @Param page query int false "Page number (default: 1)"
// @Param limit query int false "Number of replies per page (default: 20, max: 100)"
// @Success 200 {object} http.Response{data=PaginatedComments} "Replies retrieved successfully"
// @Failure 400 {object} http.Response{error=http.Error} "Invalid comment ID format"
// @Failure 500 {object} http.Response{error=http.Error} "Internal server error"
// @Router /comment/{id}/replies [get]
func (h *Handler) GetRepliesByCommentID(c *gin.Context) {
	commentIDStr := c.Param("id")
	commentID, err := uuid.Parse(commentIDStr)
	if err != nil {
		h.response.ErrorResponse(c, http.StatusBadRequest, "invalid_comment_id", "Invalid comment ID format", err)
		return
	}

	// Parse query parameters with defaults
	page, limit, _, _ := getPaginationParams(c)

	options := CommentFilterOptions{
		ParentID:  &commentID,
		Page:      page,
		Limit:     limit,
		SortBy:    "created_at",
		SortOrder: "desc",
	}

	replies, err := h.service.GetRepliesByCommentID(c.Request.Context(), options)
	if err != nil {
		h.response.InternalErrorResponse(c, "Failed to retrieve replies", err)
		return
	}

	h.response.SuccessResponse(c, replies, "Replies retrieved successfully")
}

// @Summary Create a new comment
// @Description Creates a new comment for a video
<<<<<<< HEAD
// @Tags comment
=======
// @Tags Comment
>>>>>>> f644b8bc
// @Accept json
// @Produce json
// @Param id path string true "Video ID"
// @Param Authorization header string true "Bearer token"
// @Param comment body CreateCommentRequest true "Comment data"
<<<<<<< HEAD
// @Success 200 {object} httpHandler.APIResponse{data=Comment} "Comment created successfully"
// @Failure 400 {object} httpHandler.APIResponse{error=httpHandler.APIError} "Invalid video ID format or invalid comment"
// @Failure 401 {object} httpHandler.APIResponse{error=httpHandler.APIError} "User not authenticated"
// @Failure 500 {object} httpHandler.APIResponse{error=httpHandler.APIError} "Failed to create comment"
=======
// @Success 200 {object} response.SuccessResponse{data=Comment} "Comment created successfully"
// @Failure 400 {object} response.ErrorResponse "Invalid video ID format or invalid comment"
// @Failure 401 {object} response.ErrorResponse "User not authenticated"
// @Failure 500 {object} response.ErrorResponse "Failed to create comment"
>>>>>>> f644b8bc
// @Router /video/{id}/comment [post]
func (h *Handler) CreateComment(c *gin.Context) {
	fmt.Printf("DEBUG HANDLER: Starting CreateComment handler\n")

	// Try-catch equivalent to prevent panics from bringing down the server
	defer func() {
		if r := recover(); r != nil {
			fmt.Printf("DEBUG HANDLER: PANIC RECOVERED in CreateComment: %v\n", r)
			h.response.InternalErrorResponse(c, "Internal server error", fmt.Errorf("panic: %v", r))
		}
	}()

	videoIDStr := c.Param("id")
	fmt.Printf("DEBUG HANDLER: Video ID string: %s\n", videoIDStr)

	videoID, err := uuid.Parse(videoIDStr)
	if err != nil {
		fmt.Printf("DEBUG HANDLER: Failed to parse video ID: %v\n", err)
		h.response.ErrorResponse(c, http.StatusBadRequest, "invalid_video_id", "Invalid video ID format", err)
		return
	}
	fmt.Printf("DEBUG HANDLER: Parsed video ID: %s\n", videoID.String())

	// Get user ID from context (set by auth middleware)
<<<<<<< HEAD
	userIDRaw, exists := c.Get("userID")
	fmt.Printf("DEBUG HANDLER: User ID exists: %v, userIDRaw: %v, type: %T\n", exists, userIDRaw, userIDRaw)

=======
	userID, exists := c.Get("userID")
>>>>>>> f644b8bc
	if !exists {
		fmt.Printf("DEBUG HANDLER: User not authenticated\n")
		h.response.UnauthorizedResponse(c, "User not authenticated")
		return
	}

<<<<<<< HEAD
	// Check the type and try to convert userID
	fmt.Printf("DEBUG HANDLER: Attempting to convert userID from type %T\n", userIDRaw)
	var userID uuid.UUID

	switch v := userIDRaw.(type) {
	case string:
		fmt.Printf("DEBUG HANDLER: userID is string: %s\n", v)
		parsedID, parseErr := uuid.Parse(v)
		if parseErr != nil {
			fmt.Printf("DEBUG HANDLER: Failed to parse userID string: %v\n", parseErr)
			h.response.InternalErrorResponse(c, "Invalid user ID format", parseErr)
			return
		}
		userID = parsedID
	case uuid.UUID:
		fmt.Printf("DEBUG HANDLER: userID is already UUID\n")
		userID = v
	default:
		fmt.Printf("DEBUG HANDLER: userID is unknown type: %T\n", v)
		h.response.InternalErrorResponse(c, "Invalid user ID type", fmt.Errorf("unexpected user ID type: %T", v))
		return
	}
=======
	// Parse request body
	var req CreateCommentRequest
>>>>>>> f644b8bc

	fmt.Printf("DEBUG HANDLER: Final userID: %s\n", userID.String())

	// Parse request body
	var req CreateCommentRequest
	fmt.Printf("DEBUG HANDLER: About to bind JSON request\n")

	if err := c.ShouldBindJSON(&req); err != nil {
		// Include full error details in the response
<<<<<<< HEAD
		fmt.Printf("DEBUG HANDLER: JSON binding error: %v\n", err)
=======
>>>>>>> f644b8bc
		h.response.ErrorResponse(c, http.StatusBadRequest, "binding_error",
			fmt.Sprintf("JSON binding error: %v", err), err)
		return
	}

	fmt.Printf("DEBUG HANDLER: JSON bound successfully, content: %s, parentID: %v\n",
		req.Content, req.ParentID)

	// Create comment
	comment := NewComment(videoID, userID, req.Content, req.ParentID)
	fmt.Printf("DEBUG HANDLER: Comment created, about to save: ID=%s\n", comment.ID.String())

	fmt.Printf("DEBUG HANDLER: Attempting to create comment - VideoID: %s, UserID: %s, Content length: %d\n",
		videoID.String(), userID.String(), len(req.Content))

	fmt.Printf("DEBUG: Attempting to create comment - VideoID: %s, UserID: %s, Content length: %d\n",
		videoID.String(), userID.(uuid.UUID).String(), len(req.Content))

	if err := h.service.CreateComment(c.Request.Context(), comment); err != nil {
		// Include full error details in the response
<<<<<<< HEAD
		fmt.Printf("DEBUG HANDLER: Service.CreateComment failed: %v\n", err)
=======
>>>>>>> f644b8bc
		h.response.ErrorResponse(c, http.StatusInternalServerError, "create_comment_error",
			fmt.Sprintf("Failed to create comment: %v", err), err)
		return
	}

	fmt.Printf("DEBUG HANDLER: Comment created successfully\n")
	h.response.SuccessResponse(c, comment, "Comment created successfully")
}

// @Summary Update a comment
// @Description Updates the content of an existing comment
// @Tags comment
// @Accept json
// @Produce json
// @Param id path string true "Comment ID (UUID)"
// @Security BearerAuth
// @Param comment body UpdateCommentRequest true "Updated comment data"
// @Success 200 {object} http.Response{message=string} "Comment updated successfully"
// @Failure 400 {object} http.Response{error=http.Error} "Invalid comment ID format or invalid comment data"
// @Failure 401 {object} http.Response{error=http.Error} "Unauthorized - user not authenticated"
// @Failure 404 {object} http.Response{error=http.Error} "Comment not found"
// @Failure 500 {object} http.Response{error=http.Error} "Internal server error"
// @Router /comment/{id} [put]
func (h *Handler) UpdateComment(c *gin.Context) {
	commentIDStr := c.Param("id")
	commentID, err := uuid.Parse(commentIDStr)
	if err != nil {
		h.response.ErrorResponse(c, http.StatusBadRequest, "invalid_comment_id", "Invalid comment ID format", err)
		return
	}

	// Parse request body
	var req UpdateCommentRequest

	if err := c.ShouldBindJSON(&req); err != nil {
		h.response.ValidationErrorResponse(c, "content", "Invalid request body")
		return
	}

	// Update comment
	if err := h.service.UpdateComment(c.Request.Context(), commentID, req.Content); err != nil {
		if errors.Is(err, ErrCommentNotFound) {
			h.response.NotFoundResponse(c, "Comment not found")
			return
		}
		h.response.InternalErrorResponse(c, "Failed to update comment", err)
		return
	}

	h.response.SuccessResponse(c, nil, "Comment updated successfully")
}

// @Summary Delete a comment
// @Description Deletes an existing comment
// @Tags comment
// @Accept json
// @Produce json
// @Param id path string true "Comment ID (UUID)"
// @Security BearerAuth
// @Success 200 {object} http.Response{message=string} "Comment deleted successfully"
// @Failure 400 {object} http.Response{error=http.Error} "Invalid comment ID format"
// @Failure 401 {object} http.Response{error=http.Error} "Unauthorized - user not authenticated"
// @Failure 404 {object} http.Response{error=http.Error} "Comment not found"
// @Failure 500 {object} http.Response{error=http.Error} "Internal server error"
// @Router /comment/{id} [delete]
func (h *Handler) DeleteComment(c *gin.Context) {
	commentIDStr := c.Param("id")
	commentID, err := uuid.Parse(commentIDStr)
	if err != nil {
		h.response.ErrorResponse(c, http.StatusBadRequest, "invalid_comment_id", "Invalid comment ID format", err)
		return
	}

	// Delete comment
	if err := h.service.DeleteComment(c.Request.Context(), commentID); err != nil {
		if errors.Is(err, ErrCommentNotFound) {
			h.response.NotFoundResponse(c, "Comment not found")
			return
		}
		h.response.InternalErrorResponse(c, "Failed to delete comment", err)
		return
	}

	h.response.SuccessResponse(c, nil, "Comment deleted successfully")
}

// @Summary Add a reaction to a comment
// @Description Adds a reaction (like/dislike) to a comment
// @Tags comment
// @Accept json
// @Produce json
// @Param id path string true "Comment ID (UUID)"
// @Security BearerAuth
// @Param reaction body ReactionRequest true "Reaction data"
// @Success 200 {object} http.Response{message=string} "Reaction added successfully"
// @Failure 400 {object} http.Response{error=http.Error} "Invalid comment ID format or invalid reaction type"
// @Failure 401 {object} http.Response{error=http.Error} "Unauthorized - user not authenticated"
// @Failure 404 {object} http.Response{error=http.Error} "Comment not found"
// @Failure 500 {object} http.Response{error=http.Error} "Internal server error"
// @Router /comment/{id}/reaction [post]
func (h *Handler) AddReaction(c *gin.Context) {
	commentIDStr := c.Param("id")
	commentID, err := uuid.Parse(commentIDStr)
	if err != nil {
		h.response.ErrorResponse(c, http.StatusBadRequest, "invalid_comment_id", "Invalid comment ID format", err)
		return
	}

	// Get user ID from context (set by auth middleware)
	userID, exists := c.Get("userID")
	if !exists {
		h.response.UnauthorizedResponse(c, "User not authenticated")
		return
	}

	// Parse request body
	var req ReactionRequest

	if err := c.ShouldBindJSON(&req); err != nil {
		h.response.ValidationErrorResponse(c, "type", "Invalid request body")
		return
	}

	// Validate reaction type
	var reactionType Type
	if req.Type == string(TypeLike) {
		reactionType = TypeLike
	} else if req.Type == string(TypeDislike) {
		reactionType = TypeDislike
	} else {
		h.response.ValidationErrorResponse(c, "type", "Invalid reaction type")
		return
	}

	// Create reaction
	reaction := &Reaction{
		CommentID: commentID,
		UserID:    userID.(uuid.UUID),
		Type:      reactionType,
		CreatedAt: getNowUTC(),
		UpdatedAt: getNowUTC(),
	}

	if err := h.service.AddReaction(c.Request.Context(), reaction); err != nil {
		if errors.Is(err, ErrCommentNotFound) {
			h.response.NotFoundResponse(c, "Comment not found")
			return
		}
		h.response.InternalErrorResponse(c, "Failed to add reaction", err)
		return
	}

	h.response.SuccessResponse(c, nil, "Reaction added successfully")
}

// @Summary Remove a reaction from a comment
// @Description Removes a user's reaction from a comment
// @Tags comment
// @Accept json
// @Produce json
// @Param id path string true "Comment ID (UUID)"
// @Security BearerAuth
// @Success 200 {object} http.Response{message=string} "Reaction removed successfully"
// @Failure 400 {object} http.Response{error=http.Error} "Invalid comment ID format"
// @Failure 401 {object} http.Response{error=http.Error} "Unauthorized - user not authenticated"
// @Failure 404 {object} http.Response{error=http.Error} "Comment or reaction not found"
// @Failure 500 {object} http.Response{error=http.Error} "Internal server error"
// @Router /comment/{id}/reaction [delete]
func (h *Handler) RemoveReaction(c *gin.Context) {
	commentIDStr := c.Param("id")
	commentID, err := uuid.Parse(commentIDStr)
	if err != nil {
		h.response.ErrorResponse(c, http.StatusBadRequest, "invalid_comment_id", "Invalid comment ID format", err)
		return
	}

	// Get user ID from context (set by auth middleware)
	userID, exists := c.Get("userID")
	if !exists {
		h.response.UnauthorizedResponse(c, "User not authenticated")
		return
	}

	// Remove reaction
	if err := h.service.RemoveReaction(c.Request.Context(), commentID, userID.(uuid.UUID)); err != nil {
		if errors.Is(err, ErrCommentNotFound) {
			h.response.NotFoundResponse(c, "Comment not found")
			return
		}
		h.response.InternalErrorResponse(c, "Failed to remove reaction", err)
		return
	}

	h.response.SuccessResponse(c, nil, "Reaction removed successfully")
}

// Helper functions

// getPaginationParams extracts and validates pagination parameters from request
func getPaginationParams(c *gin.Context) (page, limit int, sortBy, sortOrder string) {
	// Default values
	page = 1
	limit = 20
	sortBy = "created_at"
	sortOrder = "desc"

	// Parse page parameter
	if pageStr := c.Query("page"); pageStr != "" {
		if val, err := strconv.Atoi(pageStr); err == nil && val > 0 {
			page = val
		}
	}

	// Parse limit parameter
	if limitStr := c.Query("limit"); limitStr != "" {
		if val, err := strconv.Atoi(limitStr); err == nil && val > 0 && val <= 100 {
			limit = val
		}
	}

	// Parse sort parameter
	if sort := c.Query("sort"); sort != "" {
		switch sort {
		case "newest":
			sortBy = "created_at"
			sortOrder = "desc"
		case "oldest":
			sortBy = "created_at"
			sortOrder = "asc"
		case "most_liked":
			sortBy = "likes"
			sortOrder = "desc"
		}
	}

	return page, limit, sortBy, sortOrder
}

// getNowUTC returns the current time in UTC
func getNowUTC() time.Time {
	return time.Now().UTC()
}<|MERGE_RESOLUTION|>--- conflicted
+++ resolved
@@ -2,6 +2,7 @@
 
 import (
 	"errors"
+	"fmt"
 	"fmt"
 	"net/http"
 	"strconv"
@@ -9,6 +10,7 @@
 
 	"github.com/consensuslabs/pavilion-network/backend/internal/auth"
 	httpHandler "github.com/consensuslabs/pavilion-network/backend/internal/http"
+	"github.com/consensuslabs/pavilion-network/backend/internal/video"
 	"github.com/consensuslabs/pavilion-network/backend/internal/video"
 	"github.com/gin-gonic/gin"
 	"github.com/google/uuid"
@@ -19,13 +21,16 @@
 	service  Service
 	response httpHandler.ResponseHandler
 	logger   video.Logger
+	logger   video.Logger
 }
 
 // NewHandler creates a new comment handler
+func NewHandler(service Service, response httpHandler.ResponseHandler, logger video.Logger) *Handler {
 func NewHandler(service Service, response httpHandler.ResponseHandler, logger video.Logger) *Handler {
 	return &Handler{
 		service:  service,
 		response: response,
+		logger:   logger,
 		logger:   logger,
 	}
 }
@@ -131,27 +136,16 @@
 
 // @Summary Create a new comment
 // @Description Creates a new comment for a video
-<<<<<<< HEAD
-// @Tags comment
-=======
-// @Tags Comment
->>>>>>> f644b8bc
+// @Tags comment
 // @Accept json
 // @Produce json
 // @Param id path string true "Video ID"
 // @Param Authorization header string true "Bearer token"
 // @Param comment body CreateCommentRequest true "Comment data"
-<<<<<<< HEAD
 // @Success 200 {object} httpHandler.APIResponse{data=Comment} "Comment created successfully"
 // @Failure 400 {object} httpHandler.APIResponse{error=httpHandler.APIError} "Invalid video ID format or invalid comment"
 // @Failure 401 {object} httpHandler.APIResponse{error=httpHandler.APIError} "User not authenticated"
 // @Failure 500 {object} httpHandler.APIResponse{error=httpHandler.APIError} "Failed to create comment"
-=======
-// @Success 200 {object} response.SuccessResponse{data=Comment} "Comment created successfully"
-// @Failure 400 {object} response.ErrorResponse "Invalid video ID format or invalid comment"
-// @Failure 401 {object} response.ErrorResponse "User not authenticated"
-// @Failure 500 {object} response.ErrorResponse "Failed to create comment"
->>>>>>> f644b8bc
 // @Router /video/{id}/comment [post]
 func (h *Handler) CreateComment(c *gin.Context) {
 	fmt.Printf("DEBUG HANDLER: Starting CreateComment handler\n")
@@ -176,20 +170,15 @@
 	fmt.Printf("DEBUG HANDLER: Parsed video ID: %s\n", videoID.String())
 
 	// Get user ID from context (set by auth middleware)
-<<<<<<< HEAD
 	userIDRaw, exists := c.Get("userID")
 	fmt.Printf("DEBUG HANDLER: User ID exists: %v, userIDRaw: %v, type: %T\n", exists, userIDRaw, userIDRaw)
 
-=======
-	userID, exists := c.Get("userID")
->>>>>>> f644b8bc
 	if !exists {
 		fmt.Printf("DEBUG HANDLER: User not authenticated\n")
 		h.response.UnauthorizedResponse(c, "User not authenticated")
 		return
 	}
 
-<<<<<<< HEAD
 	// Check the type and try to convert userID
 	fmt.Printf("DEBUG HANDLER: Attempting to convert userID from type %T\n", userIDRaw)
 	var userID uuid.UUID
@@ -212,10 +201,6 @@
 		h.response.InternalErrorResponse(c, "Invalid user ID type", fmt.Errorf("unexpected user ID type: %T", v))
 		return
 	}
-=======
-	// Parse request body
-	var req CreateCommentRequest
->>>>>>> f644b8bc
 
 	fmt.Printf("DEBUG HANDLER: Final userID: %s\n", userID.String())
 
@@ -225,10 +210,7 @@
 
 	if err := c.ShouldBindJSON(&req); err != nil {
 		// Include full error details in the response
-<<<<<<< HEAD
 		fmt.Printf("DEBUG HANDLER: JSON binding error: %v\n", err)
-=======
->>>>>>> f644b8bc
 		h.response.ErrorResponse(c, http.StatusBadRequest, "binding_error",
 			fmt.Sprintf("JSON binding error: %v", err), err)
 		return
@@ -244,15 +226,9 @@
 	fmt.Printf("DEBUG HANDLER: Attempting to create comment - VideoID: %s, UserID: %s, Content length: %d\n",
 		videoID.String(), userID.String(), len(req.Content))
 
-	fmt.Printf("DEBUG: Attempting to create comment - VideoID: %s, UserID: %s, Content length: %d\n",
-		videoID.String(), userID.(uuid.UUID).String(), len(req.Content))
-
 	if err := h.service.CreateComment(c.Request.Context(), comment); err != nil {
 		// Include full error details in the response
-<<<<<<< HEAD
 		fmt.Printf("DEBUG HANDLER: Service.CreateComment failed: %v\n", err)
-=======
->>>>>>> f644b8bc
 		h.response.ErrorResponse(c, http.StatusInternalServerError, "create_comment_error",
 			fmt.Sprintf("Failed to create comment: %v", err), err)
 		return
@@ -268,6 +244,8 @@
 // @Accept json
 // @Produce json
 // @Param id path string true "Comment ID (UUID)"
+// @Security BearerAuth
+// @Param comment body UpdateCommentRequest true "Updated comment data"
 // @Security BearerAuth
 // @Param comment body UpdateCommentRequest true "Updated comment data"
 // @Success 200 {object} http.Response{message=string} "Comment updated successfully"
@@ -286,6 +264,7 @@
 
 	// Parse request body
 	var req UpdateCommentRequest
+	var req UpdateCommentRequest
 
 	if err := c.ShouldBindJSON(&req); err != nil {
 		h.response.ValidationErrorResponse(c, "content", "Invalid request body")
@@ -307,10 +286,12 @@
 
 // @Summary Delete a comment
 // @Description Deletes an existing comment
+// @Description Deletes an existing comment
 // @Tags comment
 // @Accept json
 // @Produce json
 // @Param id path string true "Comment ID (UUID)"
+// @Security BearerAuth
 // @Security BearerAuth
 // @Success 200 {object} http.Response{message=string} "Comment deleted successfully"
 // @Failure 400 {object} http.Response{error=http.Error} "Invalid comment ID format"
@@ -341,10 +322,13 @@
 
 // @Summary Add a reaction to a comment
 // @Description Adds a reaction (like/dislike) to a comment
+// @Description Adds a reaction (like/dislike) to a comment
 // @Tags comment
 // @Accept json
 // @Produce json
 // @Param id path string true "Comment ID (UUID)"
+// @Security BearerAuth
+// @Param reaction body ReactionRequest true "Reaction data"
 // @Security BearerAuth
 // @Param reaction body ReactionRequest true "Reaction data"
 // @Success 200 {object} http.Response{message=string} "Reaction added successfully"
@@ -363,12 +347,14 @@
 
 	// Get user ID from context (set by auth middleware)
 	userID, exists := c.Get("userID")
+	userID, exists := c.Get("userID")
 	if !exists {
 		h.response.UnauthorizedResponse(c, "User not authenticated")
 		return
 	}
 
 	// Parse request body
+	var req ReactionRequest
 	var req ReactionRequest
 
 	if err := c.ShouldBindJSON(&req); err != nil {
@@ -379,7 +365,9 @@
 	// Validate reaction type
 	var reactionType Type
 	if req.Type == string(TypeLike) {
+	if req.Type == string(TypeLike) {
 		reactionType = TypeLike
+	} else if req.Type == string(TypeDislike) {
 	} else if req.Type == string(TypeDislike) {
 		reactionType = TypeDislike
 	} else {
@@ -415,10 +403,12 @@
 // @Produce json
 // @Param id path string true "Comment ID (UUID)"
 // @Security BearerAuth
+// @Security BearerAuth
 // @Success 200 {object} http.Response{message=string} "Reaction removed successfully"
 // @Failure 400 {object} http.Response{error=http.Error} "Invalid comment ID format"
 // @Failure 401 {object} http.Response{error=http.Error} "Unauthorized - user not authenticated"
 // @Failure 404 {object} http.Response{error=http.Error} "Comment or reaction not found"
+// @Failure 404 {object} http.Response{error=http.Error} "Comment or reaction not found"
 // @Failure 500 {object} http.Response{error=http.Error} "Internal server error"
 // @Router /comment/{id}/reaction [delete]
 func (h *Handler) RemoveReaction(c *gin.Context) {
@@ -430,6 +420,7 @@
 	}
 
 	// Get user ID from context (set by auth middleware)
+	userID, exists := c.Get("userID")
 	userID, exists := c.Get("userID")
 	if !exists {
 		h.response.UnauthorizedResponse(c, "User not authenticated")
