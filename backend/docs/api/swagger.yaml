--- conflicted
+++ resolved
@@ -159,7 +159,6 @@
         type: string
     type: object
   comment.CreateCommentRequest:
-<<<<<<< HEAD
     description: Request body for creating a new comment
     properties:
       content:
@@ -168,14 +167,6 @@
       parent_id:
         example: 123e4567-e89b-12d3-a456-426614174003
         format: uuid
-=======
-    properties:
-      content:
-        example: This is a comment
-        type: string
-      parent_id:
-        example: "null"
->>>>>>> f644b8bc
         type: string
     required:
     - content
@@ -204,7 +195,6 @@
         type: integer
     type: object
   comment.ReactionRequest:
-<<<<<<< HEAD
     description: Request body for adding a reaction to a comment
     properties:
       type:
@@ -212,11 +202,6 @@
         - LIKE
         - DISLIKE
         example: LIKE
-=======
-    properties:
-      type:
-        example: like
->>>>>>> f644b8bc
         type: string
     required:
     - type
@@ -233,16 +218,10 @@
     - StatusFlagged
     - StatusHidden
   comment.UpdateCommentRequest:
-<<<<<<< HEAD
     description: Request body for updating a comment
     properties:
       content:
         example: This is an updated comment.
-=======
-    properties:
-      content:
-        example: Updated comment content
->>>>>>> f644b8bc
         type: string
     required:
     - content
@@ -823,6 +802,7 @@
       consumes:
       - application/json
       description: Deletes an existing comment
+      description: Deletes an existing comment
       parameters:
       - description: Comment ID (UUID)
         in: path
@@ -879,8 +859,11 @@
               type: object
       security:
       - BearerAuth: []
+      security:
+      - BearerAuth: []
       summary: Delete a comment
       tags:
+      - comment
       - comment
     put:
       consumes:
@@ -898,6 +881,7 @@
         required: true
         schema:
           $ref: '#/definitions/comment.UpdateCommentRequest'
+          $ref: '#/definitions/comment.UpdateCommentRequest'
       produces:
       - application/json
       responses:
@@ -948,8 +932,11 @@
               type: object
       security:
       - BearerAuth: []
+      security:
+      - BearerAuth: []
       summary: Update a comment
       tags:
+      - comment
       - comment
   /comment/{id}/reaction:
     delete:
@@ -994,6 +981,7 @@
               type: object
         "404":
           description: Comment or reaction not found
+          description: Comment or reaction not found
           schema:
             allOf:
             - $ref: '#/definitions/http.Response'
@@ -1012,13 +1000,17 @@
               type: object
       security:
       - BearerAuth: []
+      security:
+      - BearerAuth: []
       summary: Remove a reaction from a comment
       tags:
+      - comment
       - comment
     post:
       consumes:
       - application/json
       description: Adds a reaction (like/dislike) to a comment
+      description: Adds a reaction (like/dislike) to a comment
       parameters:
       - description: Comment ID (UUID)
         in: path
@@ -1031,6 +1023,7 @@
         required: true
         schema:
           $ref: '#/definitions/comment.ReactionRequest'
+          $ref: '#/definitions/comment.ReactionRequest'
       produces:
       - application/json
       responses:
@@ -1081,8 +1074,11 @@
               type: object
       security:
       - BearerAuth: []
+      security:
+      - BearerAuth: []
       summary: Add a reaction to a comment
       tags:
+      - comment
       - comment
   /comment/{id}/replies:
     get:
@@ -1136,7 +1132,6 @@
       summary: Get replies to a comment
       tags:
       - comment
-<<<<<<< HEAD
   /health:
     get:
       description: Checks if the API server is running properly
@@ -1149,8 +1144,6 @@
       summary: Health check endpoint
       tags:
       - health
-=======
->>>>>>> f644b8bc
   /video/{id}:
     delete:
       description: Soft delete a video (marks as deleted but preserves the record)
@@ -1278,31 +1271,25 @@
     post:
       consumes:
       - application/json
-<<<<<<< HEAD
       description: Creates a new comment for a video
-=======
-      description: Creates a new comment on a video
->>>>>>> f644b8bc
       parameters:
       - description: Video ID
         in: path
         name: id
         required: true
         type: string
-<<<<<<< HEAD
       - description: Bearer token
         in: header
         name: Authorization
         required: true
         type: string
-=======
->>>>>>> f644b8bc
       - description: Comment data
         in: body
         name: comment
         required: true
         schema:
           $ref: '#/definitions/comment.CreateCommentRequest'
+          $ref: '#/definitions/comment.CreateCommentRequest'
       produces:
       - application/json
       responses:
@@ -1342,13 +1329,9 @@
                 error:
                   $ref: '#/definitions/http.APIError'
               type: object
-<<<<<<< HEAD
-=======
-      security:
-      - BearerAuth: []
->>>>>>> f644b8bc
       summary: Create a new comment
       tags:
+      - comment
       - comment
   /video/{id}/comments:
     get:
@@ -1405,6 +1388,7 @@
               type: object
       summary: Get comments for a video
       tags:
+      - comment
       - comment
   /video/{id}/status:
     get:
